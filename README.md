--- conflicted
+++ resolved
@@ -5,11 +5,7 @@
 ### Example
 
 ```rust
-<<<<<<< HEAD
 use benaloh_challenge;
-=======
-use benaloh_channge;
->>>>>>> ba1e0e12
 use rand::Rng;
 use sha2::Sha256;
 
@@ -22,11 +18,7 @@
 };
 
 let mut rng = rand::thread_rng();
-<<<<<<< HEAD
 let mut challenge = benaloh_challenge::Challenge::new(&mut rng, |rng: &mut BenalohRng<_>| {
-=======
-let mut challenge = BenalohChallenge::new(&mut rng, |rng: &mut BenalohRng<_>| {
->>>>>>> ba1e0e12
     untrusted_computation(rng)
 });
 
@@ -39,11 +31,7 @@
 let revealed = challenge.challenge();
 
 // Check the challenge on a different (trusted) device.
-<<<<<<< HEAD
 benaloh_challenge::check_commitment::<Sha256, _>(&commitment, &revealed, |rng: &mut CheckRng| {
-=======
-check_commitment::<Sha256, _>(&commitment, &revealed, |rng: &mut CheckRng| {
->>>>>>> ba1e0e12
     untrusted_computation(rng)
 })?;
 
